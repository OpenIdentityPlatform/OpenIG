/*
 * The contents of this file are subject to the terms of the Common Development and
 * Distribution License (the License). You may not use this file except in compliance with the
 * License.
 *
 * You can obtain a copy of the License at legal/CDDLv1.0.txt. See the License for the
 * specific language governing permission and limitations under the License.
 *
 * When distributing Covered Software, include this CDDL Header Notice in each file and include
 * the License file at legal/CDDLv1.0.txt. If applicable, add the following below the CDDL
 * Header, with the fields enclosed by brackets [] replaced by your own identifying
 * information: "Portions Copyright [year] [name of copyright owner]".
 *
 * Copyright 2014 ForgeRock AS.
 */

package org.forgerock.openig.handler;

import java.io.IOException;

import org.forgerock.http.Response;
import org.forgerock.http.io.IO;
import org.forgerock.openig.heap.GenericHeaplet;
import org.forgerock.openig.heap.HeapException;
import org.forgerock.openig.http.Exchange;
<<<<<<< HEAD
import org.forgerock.openig.log.LogTimer;
=======
import org.forgerock.openig.http.Response;
import org.forgerock.openig.io.BranchingStreamWrapper;
>>>>>>> 718a9a33

/**
 * Creates a static response containing a simple HTML welcome page.
 */
public class WelcomeHandler extends GenericHandler {

    /**
     * Creates a new welcome page handler.
     */
    public WelcomeHandler() {
        // Nothing to do.
    }

    @Override
    public void handle(Exchange exchange) throws HandlerException, IOException {
<<<<<<< HEAD
        LogTimer timer = logger.getTimer().start();
        try {
            Response response = new Response();
            response.setStatus(200);
            response.setReason("OK");
            response.getHeaders().add("Content-Type", "text/html");
            response.setEntity(IO.newBranchingInputStream(getClass().getResourceAsStream(
                    "welcome.html"), storage));
            exchange.response = response;
        } finally {
            timer.stop();
        }
=======
        Response response = new Response();
        response.setStatus(200);
        response.setReason("OK");
        response.getHeaders().add("Content-Type", "text/html");
        response.setEntity(new BranchingStreamWrapper(getClass().getResourceAsStream(
                "welcome.html"), storage));
        exchange.response = response;
>>>>>>> 718a9a33
    }

    /**
     * Creates and initializes a static response handler in a heap environment.
     */
    public static class Heaplet extends GenericHeaplet {
        @Override
        public Object create() throws HeapException {
            return new WelcomeHandler();
        }
    }
}<|MERGE_RESOLUTION|>--- conflicted
+++ resolved
@@ -23,12 +23,6 @@
 import org.forgerock.openig.heap.GenericHeaplet;
 import org.forgerock.openig.heap.HeapException;
 import org.forgerock.openig.http.Exchange;
-<<<<<<< HEAD
-import org.forgerock.openig.log.LogTimer;
-=======
-import org.forgerock.openig.http.Response;
-import org.forgerock.openig.io.BranchingStreamWrapper;
->>>>>>> 718a9a33
 
 /**
  * Creates a static response containing a simple HTML welcome page.
@@ -44,28 +38,13 @@
 
     @Override
     public void handle(Exchange exchange) throws HandlerException, IOException {
-<<<<<<< HEAD
-        LogTimer timer = logger.getTimer().start();
-        try {
-            Response response = new Response();
-            response.setStatus(200);
-            response.setReason("OK");
-            response.getHeaders().add("Content-Type", "text/html");
-            response.setEntity(IO.newBranchingInputStream(getClass().getResourceAsStream(
-                    "welcome.html"), storage));
-            exchange.response = response;
-        } finally {
-            timer.stop();
-        }
-=======
         Response response = new Response();
         response.setStatus(200);
         response.setReason("OK");
         response.getHeaders().add("Content-Type", "text/html");
-        response.setEntity(new BranchingStreamWrapper(getClass().getResourceAsStream(
+        response.setEntity(IO.newBranchingInputStream(getClass().getResourceAsStream(
                 "welcome.html"), storage));
         exchange.response = response;
->>>>>>> 718a9a33
     }
 
     /**
