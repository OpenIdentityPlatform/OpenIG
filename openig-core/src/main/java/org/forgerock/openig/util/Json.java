--- conflicted
+++ resolved
@@ -22,10 +22,6 @@
 import static com.fasterxml.jackson.core.JsonParser.Feature.*;
 import static java.lang.String.*;
 import static java.util.Collections.*;
-<<<<<<< HEAD
-=======
-import static org.forgerock.openig.util.Loader.*;
->>>>>>> f1c5dbfe
 
 import java.io.IOException;
 import java.io.InputStream;
@@ -408,7 +404,7 @@
      *            The data as a string to read and parse.
      * @param <T>
      *            The parsing should be as specified in doc. e.g:
-     * @see JsonValueUtil#readJson(Reader)
+     * @see Json#readJson(Reader)
      * @return According to its type, a cast must be necessary to extract the
      *         value.
      * @throws IOException
