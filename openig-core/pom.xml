--- conflicted
+++ resolved
@@ -85,11 +85,7 @@
     <dependency>
       <groupId>org.codehaus.groovy</groupId>
       <artifactId>groovy-all</artifactId>
-<<<<<<< HEAD
       <version>2.4.21</version>
-=======
-      <version>2.4.8</version>
->>>>>>> 1f83fc30
     </dependency>
     <dependency>
       <groupId>org.apache.ivy</groupId>
